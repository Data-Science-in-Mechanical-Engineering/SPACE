{
 "cells": [
  {
   "cell_type": "markdown",
   "metadata": {},
   "source": [
    "# Running TCAV\n",
    "\n",
    "\n",
    "This notebook walks you through things you need to run TCAV. In high level, you need:\n",
    "\n",
    "1. **example images in each folder**\n",
    " * images for each concept\n",
    " * images for the class/labels of interest\n",
    " * random images that will be negative examples when learning CAVs (images that probably don't belong to any concepts)\n",
    "2. **model wrapper**: an instance of  ModelWrapper abstract class (in model.py). This tells TCAV class (tcav.py) how to communicate with your model (e.g., getting internal tensors)\n",
    "3. **act_generator**: an instance of ActivationGeneratorInterface that tells TCAV class how to load example data and how to get activations from the model\n",
    "\n",
    "\n",
    "\n",
    "## Requirements\n",
    "\n",
    "    pip install the tcav and tensorflow packages (or tensorflow-gpu if using GPU)"
   ]
  },
  {
   "cell_type": "code",
   "execution_count": 1,
   "metadata": {
    "collapsed": true
   },
   "outputs": [],
   "source": [
    "%load_ext autoreload\n",
    "%autoreload 2"
   ]
  },
  {
   "cell_type": "code",
   "execution_count": 2,
   "metadata": {
    "collapsed": true
   },
   "outputs": [],
   "source": [
    "import tcav.activation_generator as act_gen\n",
    "import tcav.cav as cav\n",
    "import tcav.model  as model\n",
    "import tcav.tcav as tcav\n",
    "import tcav.utils as utils\n",
    "import tcav.utils_plot as utils_plot # utils_plot requires matplotlib\n",
    "import os \n",
    "import tensorflow as tf"
   ]
  },
  {
   "cell_type": "markdown",
   "metadata": {},
   "source": [
    "## Step 1. Store concept and target class images to local folders\n",
    "\n",
    "and tell TCAV where they are.\n",
    "\n",
    "**source_dir**: where images of concepts, target class and random images (negative samples when learning CAVs) live. Each should be a sub-folder within this directory.\n",
    "\n",
    "Note that random image directories can be in any name. In this example, we are using `random500_0`, `random500_1`,.. for an arbitrary reason. \n",
    "\n",
    "\n",
    "You need roughly 50-200 images per concept and target class (10-20 pictures also tend to work, but 200 is pretty safe).\n",
    "\n",
    "\n",
    "**cav_dir**: directory to store CAVs (`None` if you don't want to store)\n",
    "\n",
    "**target, concept**: names of the target class (that you want to investigate) and concepts (strings) - these are folder names in source_dir\n",
    "\n",
    "**bottlenecks**: list of bottleneck names (intermediate layers in your model) that you want to use for TCAV. These names are defined in the model wrapper below.\n",
    "\n"
   ]
  },
  {
   "cell_type": "code",
   "execution_count": 3,
   "metadata": {},
   "outputs": [
    {
     "name": "stdout",
     "output_type": "stream",
     "text": [
      "REMEMBER TO UPDATE FOLDER PREFIX!\n"
     ]
    }
   ],
   "source": [
    "# folder prefix \n",
    "# Mac\n",
    "prefix = '/Users/beenkim'\n",
    "# Ubuntu\n",
    "prefix = '/usr/local/google/home/beenkim'\n",
    "\n",
    "print ('REMEMBER TO UPDATE FOLDER PREFIX!')\n",
    "\n",
    "# This is the name of your model wrapper (InceptionV3 and GoogleNet are provided in model.py)\n",
    "model_to_run = 'GoogleNet'  \n",
    "user = 'beenkim'\n",
    "# the name of the parent directory that results are stored (only if you want to cache)\n",
    "project_name = 'tcav_class_test'\n",
    "working_dir = \"/tmp/\" + user + '/' + project_name\n",
    "# where activations are stored (only if your act_gen_wrapper does so)\n",
    "activation_dir =  working_dir+ '/activations/'\n",
    "# where CAVs are stored. \n",
    "# You can say None if you don't wish to store any.\n",
    "cav_dir = working_dir + '/cavs/'\n",
    "# where the images live. \n",
    "source_dir = prefix + \"/image_net_subsets/\"\n",
    "bottlenecks = [ 'mixed4c']  # @param \n",
    "      \n",
    "utils.make_dir_if_not_exists(activation_dir)\n",
    "utils.make_dir_if_not_exists(working_dir)\n",
    "utils.make_dir_if_not_exists(cav_dir)\n",
    "\n",
    "# this is a regularizer penalty parameter for linear classifier to get CAVs. \n",
    "alphas = [0.1]   \n",
    "\n",
    "target = 'zebra'  \n",
    "concepts = [\"dotted\",\"striped\",\"zigzagged\"]   \n"
   ]
  },
  {
   "cell_type": "markdown",
   "metadata": {},
   "source": [
    "## Step 2. Write your model wrapper\n",
    "\n",
    "Next step is to tell TCAV how to communicate with your model. See `model.GoolgeNetWrapper_public ` for details.\n",
    "\n",
    "You can define a subclass of ModelWrapper abstract class to do this. Let me walk you thru what each function does (tho they are pretty self-explanatory).  This wrapper includes a lot of the functions that you already have, for example, `get_prediction`.\n",
    "\n",
    "### 1. Tensors from the graph: bottleneck tensors and ends\n",
    "First, store your bottleneck tensors in `self.bottlenecks_tensors` as a dictionary. You only need bottlenecks that you are interested in running TCAV with. Similarly, fill in `self.ends` dictionary with `input`, `logit` and `prediction` tensors.\n",
    "\n",
    "### 2. Define loss\n",
    "Get your loss tensor, and assigned it to `self.loss`. This is what TCAV uses to take directional derivatives. \n",
    "\n",
    "While doing so, you would also want to set \n",
    "```python\n",
    "self.y_input \n",
    "```\n",
    "this simply is a tensorflow place holder for the target index in the logit layer (e.g., 0 index for a dog, 1 for a cat).\n",
    "For multi-class classification, typically something like this works:\n",
    "\n",
    "```python\n",
    "self.y_input = tf.placeholder(tf.int64, shape=[None])\n",
    "```\n",
    "\n",
    "For example, for a multiclass classifier, something like below would work. \n",
    "\n",
    "```python\n",
    "    # Construct gradient ops.\n",
    "    with g.as_default():\n",
    "      self.y_input = tf.placeholder(tf.int64, shape=[None])\n",
    "\n",
    "      self.pred = tf.expand_dims(self.ends['prediction'][0], 0)\n",
    "\n",
    "      self.loss = tf.reduce_mean(\n",
    "          tf.nn.softmax_cross_entropy_with_logits(\n",
    "              labels=tf.one_hot(self.y_input, len(self.labels)),\n",
    "              logits=self.pred))\n",
    "    self._make_gradient_tensors()\n",
    "```\n",
    "\n",
    "### 3. Call _make_gradient_tensors in __init__() of your wrapper\n",
    "```python\n",
    "_make_gradient_tensors()  \n",
    "```\n",
    "does what you expect - given the loss and bottleneck tensors defined above, it adds gradient tensors.\n",
    "\n",
    "### 4. Fill in labels, image shapes and a model name.\n",
    "Get the mapping from labels (strings) to indice in the logit layer (int) in a dictionary format.\n",
    "\n",
    "```python\n",
    "def id_to_label(self, idx)\n",
    "def label_to_id(self, label)\n",
    "```\n",
    "\n",
    "Set your input image shape at  `self.image_shape`\n",
    "\n",
    "\n",
    "Set your model name to `self.model_name`\n",
    "\n",
    "You are done with writing the model wrapper! I wrote two model wrapers, InceptionV3 and Googlenet."
   ]
  },
  {
   "cell_type": "markdown",
   "metadata": {},
   "source": [
    "\n",
    "**sess**: a tensorflow session."
   ]
  },
  {
   "cell_type": "code",
   "execution_count": 4,
   "metadata": {},
   "outputs": [
    {
     "name": "stdout",
     "output_type": "stream",
     "text": [
      "WARNING:tensorflow:From model.py:174: softmax_cross_entropy_with_logits (from tensorflow.python.ops.nn_ops) is deprecated and will be removed in a future version.\n",
      "Instructions for updating:\n",
      "\n",
      "Future major versions of TensorFlow will allow gradients to flow\n",
      "into the labels input on backprop by default.\n",
      "\n",
      "See `tf.nn.softmax_cross_entropy_with_logits_v2`.\n",
      "\n"
     ]
    }
   ],
   "source": [
    "sess = utils.create_session()\n",
    "\n",
    "# GRAPH_PATH is where the trained model is stored.\n",
    "GRAPH_PATH =  prefix + \"/trained_models/google_net_inception_v1/tensorflow_inception_graph.pb\"\n",
    "# LABEL_PATH is where the labels are stored. Each line contains one class, and they are ordered with respect to their index in \n",
    "# the logit layer. (yes, id_to_label function in the model wrapper reads from this file.)\n",
    "# For example, imagenet_comp_graph_label_strings.txt looks like:\n",
    "# dummy                                                                                      \n",
    "# kit fox\n",
    "# English setter\n",
    "# Siberian husky ...\n",
    "\n",
    "LABEL_PATH = prefix + \"/trained_models/google_net_inception_v1/imagenet_comp_graph_label_strings.txt\"\n",
    "    \n",
    "mymodel = model.GoolgeNetWrapper_public(sess,\n",
    "                                        GRAPH_PATH,\n",
    "                                        LABEL_PATH)"
   ]
  },
  {
   "cell_type": "markdown",
   "metadata": {},
   "source": [
    "## Step 3. Implement a class that returns activations (maybe with caching!)\n",
    "\n",
    "Lastly, you will implement a class of the ActivationGenerationInterface which TCAV uses to load example data for a given concept or target, call into your model wrapper and return activations. I pulled out this logic outside of mymodel because this step often takes the longest. By making it modular, you can cache your activations and/or parallelize your computations, as I have done in `ActivationGeneratorBase.process_and_load_activations` in `activation_generator.py`.\n",
    "\n",
    "\n",
    "The `process_and_load_activations` method of the activation generator must return a dictionary of activations that has concept or target name as  a first key, and the bottleneck name as a second key. So something like:\n",
    "\n",
    "```python\n",
    "{concept1: {bottleneck1: [[0.2, 0.1, ....]]},\n",
    "concept2: {bottleneck1: [[0.1, 0.02, ....]]},\n",
    "target1: {bottleneck1: [[0.02, 0.99, ....]]}\n",
    "```\n"
   ]
  },
  {
   "cell_type": "code",
   "execution_count": 5,
   "metadata": {
    "collapsed": true
   },
   "outputs": [],
   "source": [
    "act_generator = act_gen.ImageActivationGenerator(mymodel, source_dir, activation_dir, max_examples=100)"
   ]
  },
  {
   "cell_type": "markdown",
   "metadata": {},
   "source": [
    "## You are ready to run TCAV!\n",
    "\n",
    "Let's do it.\n",
    "\n",
    "**num_random_exp**: number of experiments to confirm meaningful concept direction. TCAV will search for this many folders named `random500_0`, `random500_1`, etc. You can alternatively set the `random_concepts` keyword to be a list of folders of random concepts. Run at least 10-20 for meaningful tests. \n",
    "\n",
    "**random_counterpart**: as well as the above, you can optionally supply a single folder with random images as the \"positive set\" for statistical testing. Reduces computation time at the cost of less reliable random TCAV scores. \n"
   ]
  },
  {
   "cell_type": "code",
   "execution_count": 7,
   "metadata": {
    "scrolled": false
   },
   "outputs": [
    {
     "name": "stdout",
     "output_type": "stream",
     "text": [
      "This may take a while... Go get coffee!\n",
      "done!\n"
     ]
    }
   ],
   "source": [
    "tf.logging.set_verbosity(0)\n",
<<<<<<< HEAD
=======
    "## only running num_random_exp = 10 to save some time. The paper number are reported for 500 random runs. \n",
>>>>>>> 60ca97c4
    "mytcav = tcav.TCAV(sess,\n",
    "                   target,\n",
    "                   concepts,\n",
    "                   bottlenecks,\n",
    "                   act_generator,\n",
    "                   alphas,\n",
    "                   cav_dir=cav_dir,\n",
    "                   num_random_exp=10)\n",
    "print ('This may take a while... Go get coffee!')\n",
    "results = mytcav.run(run_parallel=False)\n",
    "print ('done!')"
   ]
  },
  {
   "cell_type": "code",
   "execution_count": 8,
   "metadata": {
    "scrolled": false
   },
   "outputs": [
    {
     "name": "stdout",
     "output_type": "stream",
     "text": [
      "('Class =', 'zebra')\n",
      "(' ', 'Concept =', 'zigzagged')\n",
      "('   ', 'Bottleneck =', 'mixed4c. TCAV Score = 0.87 (+- 0.07), random was 0.52 (+- 0.23). p-val = 0.000 (significant)')\n",
      "(' ', 'Concept =', 'dotted')\n",
      "('   ', 'Bottleneck =', 'mixed4c. TCAV Score = 0.60 (+- 0.19), random was 0.52 (+- 0.23). p-val = 0.304 (not significant)')\n",
      "(' ', 'Concept =', 'striped')\n",
      "('   ', 'Bottleneck =', 'mixed4c. TCAV Score = 0.94 (+- 0.03), random was 0.52 (+- 0.23). p-val = 0.000 (significant)')\n",
      "{'mixed4c': {'bn_vals': [0.8677083333333332, 0.01, 0.9416666666666667], 'significant': [True, False, True], 'bn_stds': [0.06863152670845472, 0, 0.03131936745494358]}}\n"
     ]
    },
    {
     "data": {
      "image/png": "iVBORw0KGgoAAAANSUhEUgAAAagAAAEYCAYAAAAJeGK1AAAABHNCSVQICAgIfAhkiAAAAAlwSFlz\nAAALEgAACxIB0t1+/AAAIABJREFUeJzt3Xu8FWW9x/HPF0SxwAuCGm4QjkKKkaU7y0gjTV9oCWZa\n3lK6QFmWXTxlJyszKz1qdlGPURmZqEllUd7SlPCGiIk3FENB2SqGqCgZF+V3/phn47DYa+0F7rXX\nrL2/79drvV5rnnnmmd/MWmt+a2aemVFEYGZmVjQ96h2AmZlZW5ygzMyskJygzMyskJygzMyskJyg\nzMyskJygzMyskJygrOFIerOkOZJekvSFesfTFklDJIWkTeodS6OTNF3Sp8qMO03SpTWcd90/R0kL\nJb2/XvOvJyeoTiZpee61RtJ/csPHpDrDJU2V9KykZZLuk/RlST1z7fRJ01xb0v51kk5vY77jJC1u\n64cmaTdJf5X0nKQXJN0t6eBaLH8H+Spwc0T0jYif1DuY7qZSwmgkkiZLOqOkrNsmgyJygupkEdGn\n9QU8ARySK5siaSfgTmARMDIitgSOAJqBvrmmPgysBA6QtH2u/NfAsZJUMuuPAVMi4pU2wvozcAOw\nPbAt8AXgxde9sDkd/A90R+DBAsRhZrUUEX7V6QUsBN5fUnYpcHUV094EfA/4B3ByrnxzYBmwb65s\na2AFsHsb7fQHAtiqwrzGAXPIktajwJhUPhCYBjwHzAcm5KY5DfhdWp4XgU+R/SE6JbWxFLgS6Jfq\n9051lwIvAHcB25VZ7lfT8iwHhgNbApcAS4DHgVOBHqn+eOA24LzU9hlttFk2rjR+KrA4rdcZwG4l\n6/vcNN9lwK2pbEhar8eT/RF5FvhGhXXcZjtp3FiyhPwCMB3YteQ7dDJwX5rut0DvKj67LYFfAk8D\nTwJnAD1L1tn5qc2Hgf3TuO+VrP/zyyxPpXU2GbgAuBp4iewP2U658QekeS5LMfwd+FSZ+ZxG9j37\nbWrrH+S+58CuaZ29kNbh2FQ+EVgNrErL8WfgN8Aa4D+p7Ku5z3GTKtfbrcA5wPPAAuCgXCxlp03j\nJwAPpeWYC+xRup1Iy7MAOKre26/OeNU9gO78ou0EtRj4eDvT7Zh+SCOArwD3lYz/OfCL3PCngTll\n2hLwT+AvwKGUJAVgr7ShOIBsQ74DsEsaNwO4kCy5vI0sQeyXxp2WNgCHpuk2B04CZgJNwGbAz4DL\nczH+GXgD0BPYE9iiTMzTyW2wyJLTn8j2MIcAjwCfTOPGA68Anwc2IW30S9orG1ca/4nU9mbAj/Lr\nkmxDOz2tl57Au1O9IWQbtp+nZd+dbI931zLLVK6d4cC/0/rvRbbRnA9smvsOzSL7s9CPbAP3mSo+\nu6vScr6RbK95FvDpknX2pTTPj6Z2+rW1/sssT6V1Npnsj8Be6TOZAlyRxvUn20Afnub9pRRLpQS1\nOlf/ZLINeK/0mg/8D7ApsF9q+825OM4oaW8hud8k6yeo9tbbarJE0xM4AXgKUBXTHkGWtN5B9pvc\nGdgxHxOwB9mfnQ/We9vVWa+6B9CdX6U/hlS2mvQvt8J0p7b+4NNG51Xg7bnx7yH7x9g7Dd8GfKlC\ne01k/1QfJUt8M4BhadzPgPPamGZQmm/fXNkPgMnp/WnAjJJpHiL9E0/Db0rLuwnZBu124K1VrLfp\nrRustCFYBYzIjf80MD29Hw880U57ZeNqo+5WaYO1JdlG/z+0vWfaumFrypXNAo5so26ldr4JXFlS\n90lgdO47dGxu/P8CF7Xz2W1Hliw3z5UdRXZer3Wdrd2w5mL/WOn6r/J7vnadpeHJrPsH6mDg4fT+\nOGBmbpyAlnLzS9+zfP0eZHso+6TXYtLedBp/OXBaLo6qE1SV621+btwb0rTbVzHt9cBJZZZxIfCd\ntB5GV7veu8LLx+OLZynZBrKS48j+mRMRT0r6O9mhpHtS2a2SngUOlXQX2T/Vw8o1FhEtwIkAkgYB\nk8j2SvYmS0TXtDHZQOC5iHgpV/Y42bmyVotKptkRuErSmlzZq2Q/3t+keV0haSuyw33fiIjV5eJO\n+pP9U368JI4dKsRRqmxckhaTHdY6AhhAlsBb57sZ2d7joxXaXpx7/zLQp8wylGtnILlli4g1khax\n7vKVzmNgel/us9uRbJ09nTtV2YN119OTkbaOyeO5ditKnXnKrbNlZWJuXS8D83FERKTlrSRff42k\nllysiyIi/7mWfjc2RDXrbe1yRcTLqV4fsr3bStMOovL36DPA3yNi+kbG3pDcSaJ4biTrANEmSe8G\nhgFfT73yFgPvBI4u6QBwCVkiOxa4PiKeqWbmEbGI7HDTW1LRImCnNqo+BfSTlO+4MZjs3/3a5kqm\nWUR2TH6r3Kt3RDwZEasj4jsRMYLs8NYHU/zteZZsb2fHDYijVNm4gKPJzuO8n2yvaUiaRmneK2h7\n/WyISu08RW7ZUueXQay7fOWU++wWkf2b759b3i0iYrdcnR1KOtoMTrFA++uz0jprz9Nky5dN8Nry\nVpKv34PsiMBT6TUolbXKfzfaWo5Ky1bNetvYact9Vq0+AwyWdF4V8+oynKCK59vAuyWd3do7T9LO\nki5NexbHk/W4G0F23udtZMlkc+CgXDuXkG0gJpD17GuTpK0lfSfNo4ek/mSH22amKr8EPi5p/zR+\nB0m7pER2O/ADSb0lvRX4JNmeTzkXAd+TtGOa9wBJ49L790kamf59v0iWdNaUbyoTEa+SdWr4nqS+\nqe0vtxNH1XGRnUdZSbZn+wbg+7l5rwEuBn4oaaCknpL2lrTZBsy7vXauBD6Q1n8vsnOOK8nWfXvK\nfXZPA38FzpW0RRq3k6T35qbdFviCpF6SjiA7Od+6N/YM8F8V5lt2nVXhamA3SYelP1xfIDtEVsme\nufpfTPOeSdb54mXgq2k5RgOHAFdUWI6yy1blemtTFdP+AjhZ0p7K7Nz6fUxeAsYA+0o6s735dRVO\nUAUTEY+SHVobAjwoaRnwe2A22Ub7I8BPI2Jx7rWA7BDZ8bl2FpJtxN5I1tOunFVpXjeSJYYHyH7g\n41M7s4CPk/WCW0bWo6r1h3NUmvYpshPA346IGyvM68cplr9KeolsI/LONG57st5YL5KdE/p7WqZq\nfJ6sI8FjZL2oLiPb4FerUlyXkB0WepKsZ9XMkmlPBu4n63X4HHAWG/e7arOdiJhHthf8U7I9rUPI\nLk1Y1V6D7Xx2x5F1HJhL1uPsd6x7aPlOsj31Z8kO1x0eEUvTuB8Dh0t6XlJb16G1t84qxfws2aHB\nM8kS3DCyc6iV/ImsI8fzZJdTHJb2yFeRra+D0nJcCBwXEQ+n6X4JjEjX/v0xlf0AODWVndzGvNpb\nb5WUnTYippKt58vIktEfyQ4LrhURL5B1eDlI0nernGdDa+1dYmYGgKTxZJ0S3lPvWKx78x6UmZkV\nkhOUmZkVkg/xmZlZIXkPyszMCqnhLtTt379/DBkypN5hmJnZRrr77rufjYgB7dVruAQ1ZMgQZs+e\nXe8wzMxsI0l6vP1aNTzEJ+liSf+S9ECZ8ZL0E0nzlT3vaI9axWJmZo2nluegJpNd+VzOQWQX4Q0j\nu/X9/9UwFjMzazA1S1ARMYPsivhyxgGXRGYmsJWkaq/INjOzLq6e56B2YN27ALeksqdLK0qaSLaX\nxeDBg9draPXq1bS0tLBixYraRNpF9e7dm6amJnr16lXvUMzM1tMQnSQiYhLZIyBobm5e78KtlpYW\n+vbty5AhQ9B6Tzq3tkQES5cupaWlhaFDh9Y7HDOz9dTzOqgnWfc2+k1U9wiB9axYsYJtttnGyWkD\nSGKbbbbxXqeZFVY9E9Q04LjUm+9dwLJ0S/qN4uS04bzOzKzIanaIT9LlwGigf3rC5bfJnihJRFxE\n9myZg4H5ZM9s+XitYjEzs8ZTswQVEUe1Mz6Az9Vi3kNOubpD21t45gc6pJ1p06Yxd+5cTjnllNfd\nVp8+fVi+fPna4RdffJERI0Zw6KGHcv7557/u9s3M6q0hOkl0FWPHjmXs2LE1afub3/wm++67b03a\nNjOrB98stoMsXLiQXXbZhfHjxzN8+HCOOeYYbrzxRkaNGsWwYcOYNWsWkydP5sQTTwRg3LhxXHLJ\nJQD87Gc/45hjjgHg0UcfZcyYMey5557ss88+PPxw9vDPBQsWsPfeezNy5EhOPfXUdeZ9991388wz\nz3DggQeuU37dddexxx57sPvuu7P//vvXehWYWQ2NHj2a0aNH1zuMTuU9qA40f/58pk6dysUXX8w7\n3vEOLrvsMm699VamTZvG97//fQ499NC1dSdNmsSoUaMYOnQo5557LjNnZk/FnjhxIhdddBHDhg3j\nzjvv5LOf/Sw33XQTJ510EieccALHHXccF1xwwdp21qxZw1e+8hUuvfRSbrzxtaetL1myhAkTJjBj\nxgyGDh3Kc89VumbazKx4nKA60NChQxk5ciQAu+22G/vvvz+SGDlyJAsXLlyn7nbbbcfpp5/O+973\nPq666ir69evH8uXLuf322zniiCPW1lu5ciUAt912G7///e8B+NjHPsbXvvY1AC688EIOPvhgmpqa\n1ml/5syZ7LvvvmuvcerXr19NltnMrFacoDrQZptttvZ9jx491g736NGDV155Zb36999/P9tssw1P\nPfUUkO0NbbXVVsyZM6fN9tvqFn7HHXdwyy23cOGFF7J8+XJWrVpFnz59GDVqVEcskplZ3fgcVJ3M\nmjWLa6+9lnvuuYdzzjmHBQsWsMUWWzB06FCmTp0KZHd7uPfeewEYNWoUV1xxBQBTpkxZ286UKVN4\n4oknWLhwIeeccw7HHXccZ555Ju9617uYMWMGCxYsAPAhPjNrOF1yD6qjuoXXysqVK5kwYQK/+tWv\nGDhwIOeeey6f+MQnuOmmm5gyZQonnHACZ5xxBqtXr+bII49k991358c//jFHH300Z511FuPGjWt3\nHgMGDGDSpEkcdthhrFmzhm233ZYbbrihE5bOzKxjKLscqXE0NzdH6QMLH3roIXbdddc6RdTYvO7M\nGkNrD77p06fXNY6OIOnuiGhur16X3IMyM+tIHX3x/8ZY/NhSoP6xdOYRKp+DqpN58+Yxb968eodh\nZlZYXSZBNdqhyiLwOjOzIusSCap3794sXbrUG9wN0Po8qN69e9c7FDOzNnWJc1BNTU20tLSwZMmS\neodStcWLFwPZtU/10vpEXTOzIuoSCapXr14N91TYE044AegaPXLMzGqhSxziMzOzrqdL7EGZmXV1\n2x99Zr1D6HTegzIzs0JygjIzs0JygjIzs0JygjIzs0JygjIzs0JygjIzs0JygjIzs0JygjIzs0Jy\ngjIzs0LqlneSqPcDv6B7PnzMzGxDeA/KzMwKyQnKzMwKyQnKzMwKyQnKzMwKyQnKzMwKyQnKzMwK\nyQnKzMwKyQnKzMwKyQnKzMwKyQnKzMwKyQnKzMwKqaYJStIYSfMkzZd0ShvjB0u6WdI9ku6TdHAt\n4zEzs8ZRswQlqSdwAXAQMAI4StKIkmqnAldGxNuBI4ELaxWPmZk1llruQe0FzI+IxyJiFXAFMK6k\nTgBbpPdbAk/VMB4zM2sgtXzcxg7AotxwC/DOkjqnAX+V9HngjcD722pI0kRgIsDgwYM7PNB62P7o\nM+sdgplZodW7k8RRwOSIaAIOBn4jab2YImJSRDRHRPOAAQM6PUgzM+t8tUxQTwKDcsNNqSzvk8CV\nABFxB9Ab6F/DmMzMrEHUMkHdBQyTNFTSpmSdIKaV1HkC2B9A0q5kCWpJDWMyM7MGUbMEFRGvACcC\n1wMPkfXWe1DS6ZLGpmpfASZIuhe4HBgfEVGrmMzMrHHUspMEEXENcE1J2bdy7+cCo2oZg5mZNaZ6\nd5IwMzNrkxOUmZkVkhOUmZkVkhOUmZkVkhOUmZkVkhOUmZkVkhOUmZkVkhOUmZkVkhOUmZkVkhOU\nmZkVkhOUmZkVkhOUmZkVkhOUmZkVkhOUmZkVkhOUmZkVkhOUmZkVkhOUmZkVkhOUmZkVkhOUmZkV\nkhOUmZkVkhOUmZkVkhOUmZkVkhOUmZkVkhOUmZkVkhOUmZkVkhOUmZkVkhOUmZkVkhOUmZkVkhOU\nmZkVkhOUmZkVkhOUmZkVkhOUmZkVkhOUmZkVUlUJStLmkt5c62DMzMxatZugJB0CzAGuS8NvkzSt\n1oGZmVn3Vs0e1GnAXsALABExBxhaw5jMzMyqSlCrI2JZSVnUIhgzM7NW1SSoByUdDfSUNEzST4Hb\nq2lc0hhJ8yTNl3RKmTofkTRX0oOSLtuA2M3MrAurJkF9HtgNWAlcBiwDvtjeRJJ6AhcABwEjgKMk\njSipMwz4OjAqInarpl0zM+seNqk0MiWZ0yPiZOAbG9j2XsD8iHgstXUFMA6Ym6szAbggIp4HiIh/\nbeA8zMysi6q4BxURrwLv2ci2dwAW5YZbUlnecGC4pNskzZQ0pq2GJE2UNFvS7CVLlmxkOGZm1kgq\n7kEl96Ru5VOBf7cWRsQfOmj+w4DRQBMwQ9LIiHghXykiJgGTAJqbm91Bw8ysG6gmQfUGlgL75coC\naC9BPQkMyg03pbK8FuDOiFgNLJD0CFnCuquKuMzMrAtrN0FFxMc3su27gGGShpIlpiOBo0vq/BE4\nCviVpP5kh/we28j5mZlZF1LNnSSaJF0l6V/p9XtJTe1NFxGvACcC1wMPAVdGxIOSTpc0NlW7Hlgq\naS5wM/DfEbF04xfHzMy6imoO8f2KrHv5EWn42FR2QHsTRsQ1wDUlZd/KvQ/gy+llZma2VjXXQQ2I\niF9FxCvpNRkYUOO4zMysm6smQS2VdKyknul1LFmnCTMzs5qpJkF9AvgIsBh4Gjgc2NiOE2ZmZlWp\nphff48DY9uqZmZl1pGp68f1a0la54a0lXVzbsMzMrLur5hDfW/N3dkj3zXt77UIyMzOrLkH1kLR1\n64CkflTXPd3MzGyjVZNozgXukDQVEFknie/VNCozM+v2qukkcYmk2WT34gvgsIiY285kZmZmr0vZ\nQ3yS3iCpF0BKSDcAmwK7dFJsZmbWjVU6B3UdMARA0s7AHcB/AZ+TdGbtQzMzs+6sUoLaOiL+md4f\nD1weEZ8ne4T7B2oemZmZdWuVElT+wYD7kR3iIyJWAWtqGZSZmVmlThL3STqH7FlOOwN/BchftGtm\nZlYrlfagJgDPkp2HOjAiXk7lI4BzahyXmZl1c2X3oCLiP8B6nSEi4nbg9loGZWZmVs2dJMzMzDqd\nE5SZmRVSpQt1j5DUuzODMTMza1VpD+po4AlJv5F0sKSenRWUmZlZ2QQVER8i615+I/B5oEXSRZLe\n21nBmZlZ91XxHFREvBgRv46Ig4C3APcAP5G0qFOiMzOzbquqThLpeVCHAR8F+gG/q2VQZmZmZa+D\nktQH+BBwFNkTdKcB3wWmR0SUm87MzKwjVLrV0UKyO5pfCFwfEas7JSIzMzMqJ6hB6W4S65A0CDgy\nIs6uXVhmZtbdVerFtzY5SRog6bOSbgGmA9t1QmxmZtaNVToH1ZesY8TRwHDgD8DQiGjqpNjMzKwb\nq3SI71/ALOBU4NaICEkf6pywzMysu6vUzfzrwGZknSS+LmmnzgnJzMys8jmoH0XEu4BxqeiPwEBJ\nX5M0vFOiMzOzbqvdC3Uj4rGI+H5EjASagS2Aa2oemZmZdWuV7ma+s6RR+bKIeAC4FhhT68DMzKx7\nq7QH9SPgxTbKlwHn1SYcMzOzTKUEtV1E3F9amMqG1CwiMzMzKieorSqM27yjAzEzM8urlKBmS5pQ\nWijpU8Dd1TQuaYykeZLmSzqlQr0PSwpJzdW0a2ZmXV+lC3W/CvxW0jG8lpCagU3J7nJeUXoC7wXA\nAUALcJekaRExt6ReX+Ak4M4ND9/MzLqqSgnqTxGxh6T9gN1S2dURcVOVbe8FzI+IxwAkXUF2TdXc\nknrfBc4C/rv6sM3MrKurlKAEkBJStUkpbwcg/+TdFuCd68xA2oPsrulXSyqboCRNBCYCDB48eCNC\nMTOzRlMpQQ2Q9OVyIyPih69nxpJ6AD8ExrdXNyImAZMAmpub/bBEM7NuoFKC6gn0Ie1JbYQngUG5\n4aZU1qov8BZguiSA7YFpksZGxOyNnKeZmXURlRLU0xFx+uto+y5gmKShZInpSLJHdwAQEcuA/q3D\nkqYDJzs5mZkZVO5mvrF7TgBExCvAicD1wEPAlRHxoKTTJY19PW2bmVnXV2kPav/X23hEXEPJjWUj\n4ltl6o5+vfMzM7Ouo9LjNp7rzEDMzMzy2n3chpmZWT04QZmZWSE5QZmZWSE5QZmZWSE5QZmZWSE5\nQZmZWSE5QZmZWSE5QZmZWSE5QZmZWSE5QZmZWSE5QZmZWSE5QZmZWSE5QZmZWSE5QZmZWSE5QZmZ\nWSE5QZmZWSE5QZmZWSE5QZmZWSE5QZmZWSE5QZmZWSE5QZmZWSE5QZmZWSE5QZmZWSE5QZmZWSE5\nQZmZWSE5QZmZWSE5QZmZWSE5QZmZWSE5QZmZWSE5QZmZWSE5QZmZWSE5QZmZWSE5QZmZWSE5QZmZ\nWSE5QZmZWSE5QZmZWSHVNEFJGiNpnqT5kk5pY/yXJc2VdJ+kv0nasZbxmJlZ46hZgpLUE7gAOAgY\nARwlaURJtXuA5oh4K/A74H9rFY+ZmTWWWu5B7QXMj4jHImIVcAUwLl8hIm6OiJfT4EygqYbxmJlZ\nA6llgtoBWJQbbkll5XwSuLatEZImSpotafaSJUs6MEQzMyuqQnSSkHQs0Ayc3db4iJgUEc0R0Txg\nwIDODc7MzOpikxq2/SQwKDfclMrWIen9wDeA90bEyhrGY2ZmDaSWe1B3AcMkDZW0KXAkMC1fQdLb\ngZ8BYyPiXzWMxczMGkzNElREvAKcCFwPPARcGREPSjpd0thU7WygDzBV0hxJ08o0Z2Zm3UwtD/ER\nEdcA15SUfSv3/v21nL+ZmTWuQnSSMDMzK+UEZWZmheQEZWZmheQEZWZmheQEZWZmheQEZWZmheQE\nZWZmheQEZWZmheQEZWZmheQEZWZmheQEZWZmheQEZWZmheQEZWZmheQEZWZmheQEZWZmheQEZWZm\nheQEZWZmheQEZWZmheQEZWZmheQEZWZmheQEZWZmheQEZWZmheQEZWZmheQEZWZmheQEZWZmheQE\nZWZmheQEZdbBzrvhEUadeVO9wzBreE5QZh3gln8u4Uc3PsJLK1avU37D3Gc4+/qH6xSVWWPbpN4B\nmHUV1z/4DJNvX8igrd/AiytWM+6C23hsyXI+MWooEYGkeodo1lCcoMw6wD7DBnDNF/rzP1c9wOWz\nngDg2ZdWcs0X9mFQvzfUOTqzxuRDfGYd4Pb5z/LBn97KtQ88zcgdtqRv703o32dTDv7JLZx3wyNE\nRL1DNGs4TlBmHWDVq2vYb5dtmfHV97HfLtuyRe9e/OnE93D24buz8pU1PrxnthF8iM+sA4x+87aM\nfvO265WPecv2jHnL9nWIyKzxOUGZdbAvHTCcLx0wvN5hmDU8H+IzM7NCcoIyM7NCcoIyM7NCqmmC\nkjRG0jxJ8yWd0sb4zST9No2/U9KQWsZjZmaNo2adJCT1BC4ADgBagLskTYuIublqnwSej4idJR0J\nnAV8tFYxmVUy5JSr6x1CoSw88wP1DsG6uVruQe0FzI+IxyJiFXAFMK6kzjjg1+n974D95QtGzMyM\n2nYz3wFYlBtuAd5Zrk5EvCJpGbAN8Gy+kqSJwMQ0uFzSvJpE3A3pLPpTsr7NwN8Na1sHfS92rKZS\nQ1wHFRGTgEn1jqMrkjQ7IprrHYcVj78b1pbO/F7U8hDfk8Cg3HBTKmuzjqRNgC2BpTWMyczMGkQt\nE9RdwDBJQyVtChwJTCupMw04Pr0/HLgpfFdNMzOjhof40jmlE4HrgZ7AxRHxoKTTgdkRMQ34JfAb\nSfOB58iSmHUuHzq1cvzdsLZ02vdC3mExM7Mi8p0kzMyskJygzMyskJygGoykayRtVe84qiFpeb1j\nsNdIOk3SyRXGj5c0MDf8RUkb9Lx6SaMl/eX1xGmdq73PWdIvJI3ooHlt0DbBCarBRMTBEfFCveOw\nLmk8MDA3/EVggxKUNaSyn7OknhHxqZJb1HUaJ6gCk/QZSXPSa4GkmyUtlNQ/jf9muhnvrZIul3Sy\npIG5aeZIelXSjpIOSTfkvUfSjZK2S20MkHSDpAfTP6XHK7WfyneSdJ2kuyXdImmXVD5U0h2S7pd0\nRr3Wm71G0jckPSLpVuDNqextkmZKuk/SVZK2lnQ40AxMSd+bk8iS1c2Sbk7THZg+339ImiqpTyof\nI+lhSf8ADqvPklo1JL1R0tWS7pX0gKRvs/7nvFzSuZLuBfaWNF1Sc27ceWl78TdJA1J5bbYJEeFX\nwV9AL+AW4BBgIdAfeAcwB+gN9AX+CZxcMt3ngCvT+615rdfmp4Bz0/vzga+n92OAaK994G/AsPT+\nnWTXr0F2XdtxuXkvr/e6684vYE/gfrJ/x1sA84GTgfuA96Y6pwM/Su+nA8256RcC/dP7/sAM4I1p\n+GvAt9L3YxEwDBBwJfCXei+7X2W/Ex8Gfp4b3jL/OaeyAD6SG177vUjjjknvvwWcn97XZJvQELc6\nMn5M9oH/WdJPU9ko4E8RsQJYIenP+QkkjQImAO9JRU3AbyW9CdgUWJDK3wN8CCAirpP0fKX207/m\ndwNT9dp9fTfLTfPh9P43ZHent/rZB7gqIl4GkDQNeCOwVUT8PdX5NTC1irbeBYwAbkuf+6bAHcAu\nwIKI+Geax6W8dt9MK577gXMlnUX2R+IWrX9/7leB35eZfg3w2/T+UuAPtdwmOEEVnKTxZDdWPHED\npnkT2UXQYyOi9aTkT4EfRsQ0SaOB0zYypB7ACxHxtjLjfWFd1yTghog4ap1Cqdz3wAooIh6RtAdw\nMHCGpL+1UW1FRLxabZPUcJvgc1AFJmlPskMyx0bEmpLRtwGHSOqd/sF8ME3Ti+wf8dci4pFc/S15\n7V6Ix5e085E07YFkhwLLth8RLwILJB2RppGk3XPTtN4N5JiNX3LrIDOAQyVtLqkv2SHifwPPS9on\n1fkY0LpilcA7AAABa0lEQVQ39RLZ4VzaGJ4JjJK0M6w9lzEceBgYImmnVG+dBGbFoqyX5ssRcSlw\nNrAH63/ulfQguy0dwNHArbXcJjhBFduJQD+yE5hzJP2idURE3EV2fPc+4FqyXfdlZLvazcB3ch0l\nBpLtMU2VdDfr3ir/O8CBkh4AjgAWAy9VaB+yL9on00nUB3ntOV8nAZ+TdD/Zo1SsjiLiH2SHY+4l\n+wzvSqOOB86WdB/wNrLzUACTgYvSd2ZzslvaXCfp5ohYQtbL7/I03R3ALukQ8ETg6tRJ4l+dsnC2\nsUYCsyTNAb4NnEHuc65i+n8De6XtxX689t2pyTbBtzpqYJL6RMRyZdcwzAAmpo3ShrSxGfBqZPdO\n3Bv4v9Zd9Y5o38y6DknLI6JPZ83P56Aa2yRlF9D1Bn69kcljMHClpB7AKrKOFR3ZvpnZRvEelJmZ\nFZLPQZmZWSE5QZmZWSE5QZmZWSE5QZmZWSE5QZmZWSH9Py4NP1hCXPCSAAAAAElFTkSuQmCC\n",
      "text/plain": [
       "<matplotlib.figure.Figure at 0x7fc140039450>"
      ]
     },
     "metadata": {},
     "output_type": "display_data"
    }
   ],
   "source": [
    "utils_plot.plot_results(results, num_random_exp=10)"
   ]
  }
 ],
 "metadata": {
  "kernelspec": {
   "display_name": "Python 3",
   "language": "python",
   "name": "python3"
  },
  "language_info": {
   "codemirror_mode": {
    "name": "ipython",
    "version": 2
   },
   "file_extension": ".py",
   "mimetype": "text/x-python",
   "name": "python",
   "nbconvert_exporter": "python",
   "pygments_lexer": "ipython2",
   "version": "2.7.16"
  }
 },
 "nbformat": 4,
 "nbformat_minor": 2
}<|MERGE_RESOLUTION|>--- conflicted
+++ resolved
@@ -298,10 +298,7 @@
    ],
    "source": [
     "tf.logging.set_verbosity(0)\n",
-<<<<<<< HEAD
-=======
     "## only running num_random_exp = 10 to save some time. The paper number are reported for 500 random runs. \n",
->>>>>>> 60ca97c4
     "mytcav = tcav.TCAV(sess,\n",
     "                   target,\n",
     "                   concepts,\n",
