"""
Copyright 2018 Google LLC

Licensed under the Apache License, Version 2.0 (the "License");
you may not use this file except in compliance with the License.
You may obtain a copy of the License at

    https://www.apache.org/licenses/LICENSE-2.0

Unless required by applicable law or agreed to in writing, software
distributed under the License is distributed on an "AS IS" BASIS,
WITHOUT WARRANTIES OR CONDITIONS OF ANY KIND, either express or implied.
See the License for the specific language governing permissions and
limitations under the License.
"""

from __future__ import absolute_import
from __future__ import division
from __future__ import print_function
from multiprocessing import dummy as multiprocessing
from six.moves import range
from tcav.cav import CAV
from tcav.cav import get_or_train_cav
from tcav import run_params
from tcav import utils
import numpy as np
import time
import tensorflow as tf


class TCAV(object):
  """TCAV object: runs TCAV for one target and a set of concepts.
  The static methods (get_direction_dir_sign, compute_tcav_score,
  get_directional_dir) invole getting directional derivatives and calculating
  TCAV scores. These are static because they might be useful independently,
  for instance, if you are developing a new interpretability method using
  CAVs.
  See https://arxiv.org/abs/1711.11279
  """

  @staticmethod
  def get_direction_dir_sign(mymodel, act, cav, concept, class_id, example):
    """Get the sign of directional derivative.

    Args:
        mymodel: a model class instance
        act: activations of one bottleneck to get gradient with respect to.
        cav: an instance of cav
        concept: one concept
        class_id: index of the class of interest (target) in logit layer.
        example: example corresponding to the given activation

    Returns:
        sign of the directional derivative
    """
    # Grad points in the direction which DECREASES probability of class
    grad = np.reshape(mymodel.get_gradient(
        act, [class_id], cav.bottleneck, example), -1)
    dot_prod = np.dot(grad, cav.get_direction(concept))
    return dot_prod < 0

  @staticmethod
  def compute_tcav_score(mymodel,
                         target_class,
                         concept,
                         cav,
                         class_acts,
                         examples,
                         run_parallel=True,
                         num_workers=20):
    """Compute TCAV score.

    Args:
      mymodel: a model class instance
      target_class: one target class
      concept: one concept
      cav: an instance of cav
      class_acts: activations of the examples in the target class where
        examples[i] corresponds to class_acts[i]
      examples: an array of examples of the target class where examples[i]
        corresponds to class_acts[i]
      run_parallel: run this parallel fashion
      num_workers: number of workers if we run in parallel.

    Returns:
        TCAV score (i.e., ratio of pictures that returns negative dot product
        wrt loss).
    """
    count = 0
    class_id = mymodel.label_to_id(target_class)
    if run_parallel:
      pool = multiprocessing.Pool(num_workers)
      directions = pool.map(
          lambda i: TCAV.get_direction_dir_sign(
              mymodel, np.expand_dims(class_acts[i], 0),
              cav, concept, class_id, examples[i]),
          range(len(class_acts)))
      return sum(directions) / float(len(class_acts))
    else:
      for i in range(len(class_acts)):
        act = np.expand_dims(class_acts[i], 0)
        example = examples[i]
        if TCAV.get_direction_dir_sign(
            mymodel, act, cav, concept, class_id, example):
          count += 1
      return float(count) / float(len(class_acts))

  @staticmethod
  def get_directional_dir(
      mymodel, target_class, concept, cav, class_acts, examples):
    """Return the list of values of directional derivatives.

       (Only called when the values are needed as a referece)

    Args:
      mymodel: a model class instance
      target_class: one target class
      concept: one concept
      cav: an instance of cav
      class_acts: activations of the examples in the target class where
        examples[i] corresponds to class_acts[i]
      examples: an array of examples of the target class where examples[i]
        corresponds to class_acts[i]

    Returns:
      list of values of directional derivatives.
    """
    class_id = mymodel.label_to_id(target_class)
    directional_dir_vals = []
    for i in range(len(class_acts)):
      act = np.expand_dims(class_acts[i], 0)
      example = examples[i]
      grad = np.reshape(
          mymodel.get_gradient(act, [class_id], cav.bottleneck, example), -1)
      directional_dir_vals.append(np.dot(grad, cav.get_direction(concept)))
    return directional_dir_vals

  def __init__(self,
               sess,
               target,
               concepts,
               bottlenecks,
               activation_generator,
               alphas,
               random_counterpart=None,
               cav_dir=None,
               num_random_exp=5,
               random_concepts=None):
    """Initialze tcav class.

    Args:
      sess: tensorflow session.
      target: one target class
      concepts: A list of names of positive concept sets.
      bottlenecks: the name of a bottleneck of interest.
      activation_generator: an ActivationGeneratorInterface instance to return
                            activations.
      alphas: list of hyper parameters to run
      cav_dir: the path to store CAVs
      random_counterpart: the random concept to run against the concepts for
                  statistical testing. If supplied, only this set will be
                  used as a positive set for calculating random TCAVs
      num_random_exp: number of random experiments to compare against.
      random_concepts: A list of names of random concepts for the random
                       experiments to draw from. Optional, if not provided, the
                       names will be random500_{i} for i in num_random_exp.
                       Relative TCAV can be performed by passing in the same
                       value for both concepts and random_concepts.
    """
    self.target = target
    self.concepts = concepts
    self.bottlenecks = bottlenecks
    self.activation_generator = activation_generator
    self.cav_dir = cav_dir
    self.alphas = alphas
    self.mymodel = activation_generator.get_model()
    self.model_to_run = self.mymodel.model_name
    self.sess = sess
    self.random_counterpart = random_counterpart
    self.relative_tcav = (random_concepts is not None) and (set(concepts) == set(random_concepts))

    if random_concepts:
      num_random_exp = len(random_concepts)

    # make pairs to test.
    self._process_what_to_run_expand(num_random_exp=num_random_exp,
                                     random_concepts=random_concepts)
    # parameters
    self.params = self.get_params()
    tf.logging.info('TCAV will %s params' % len(self.params))

  def run(self, num_workers=10, run_parallel=False, overwrite=False, return_proto=False):
    """Run TCAV for all parameters (concept and random), write results to html.

    Args:
      num_workers: number of workers to parallelize
      run_parallel: run this parallel.
      overwrite: if True, overwrite any saved CAV files.
      return_proto: if True, returns results as a tcav.Results object; else,
        return as a list of dicts.

    Returns:
      results: an object (either a Results proto object or a list of
        dictionaries) containing metrics for TCAV results.
    """
    # for random exp,  a machine with cpu = 30, ram = 300G, disk = 10G and
    # pool worker 50 seems to work.
    tf.logging.info('running %s params' % len(self.params))
    results = []
    now = time.time()
    if run_parallel:
      pool = multiprocessing.Pool(num_workers)
<<<<<<< HEAD
      for i, res in enumerate(pool.imap(lambda p: self._run_single_set(p), self.params),1):
        tf.logging.info('Finished running param %s of %s' % (i, len(self.params)))
        results.append(res)
=======
      results = pool.map(lambda param: self._run_single_set(param, overwrite=overwrite), self.params)
>>>>>>> 2ca61128
    else:
      for i, param in enumerate(self.params):
        tf.logging.info('Running param %s of %s' % (i, len(self.params)))
        results.append(self._run_single_set(param, overwrite=overwrite))
    tf.logging.info('Done running %s params. Took %s seconds...' % (len(
        self.params), time.time() - now))
    if return_proto:
      return utils.results_to_proto(results)
    else:
      return results

  def _run_single_set(self, param, overwrite=False):
    """Run TCAV with provided for one set of (target, concepts).

    Args:
      param: parameters to run
      overwrite: if True, overwrite any saved CAV files.

    Returns:
      a dictionary of results (panda frame)
    """
    bottleneck = param.bottleneck
    concepts = param.concepts
    target_class = param.target_class
    activation_generator = param.activation_generator
    alpha = param.alpha
    mymodel = param.model
    cav_dir = param.cav_dir
    # first check if target class is in model.

    tf.logging.info('running %s %s' % (target_class, concepts))

    # Get acts
    acts = activation_generator.process_and_load_activations(
        [bottleneck], concepts + [target_class])
    # Get CAVs
    cav_hparams = CAV.default_hparams()
    cav_hparams.alpha = alpha
    cav_instance = get_or_train_cav(
        concepts,
        bottleneck,
        acts,
        cav_dir=cav_dir,
        cav_hparams=cav_hparams,
        overwrite=overwrite)

    # clean up
    for c in concepts:
      del acts[c]

    # Hypo testing
    a_cav_key = CAV.cav_key(concepts, bottleneck, cav_hparams.model_type,
                            cav_hparams.alpha)
    target_class_for_compute_tcav_score = target_class

    cav_concept = concepts[0]

    i_up = self.compute_tcav_score(
        mymodel, target_class_for_compute_tcav_score, cav_concept,
        cav_instance, acts[target_class][cav_instance.bottleneck],
        activation_generator.get_examples_for_concept(target_class))
    val_directional_dirs = self.get_directional_dir(
        mymodel, target_class_for_compute_tcav_score, cav_concept,
        cav_instance, acts[target_class][cav_instance.bottleneck],
        activation_generator.get_examples_for_concept(target_class))
    result = {
        'cav_key':
            a_cav_key,
        'cav_concept':
            cav_concept,
        'negative_concept':
            concepts[1],
        'target_class':
            target_class,
        'cav_accuracies':
            cav_instance.accuracies,
        'i_up':
            i_up,
        'val_directional_dirs_abs_mean':
            np.mean(np.abs(val_directional_dirs)),
        'val_directional_dirs_mean':
            np.mean(val_directional_dirs),
        'val_directional_dirs_std':
            np.std(val_directional_dirs),
        'val_directional_dirs':
            val_directional_dirs,
        'note':
            'alpha_%s ' % (alpha),
        'alpha':
            alpha,
        'bottleneck':
            bottleneck
    }
    del acts
    return result

  def _process_what_to_run_expand(self, num_random_exp=100, random_concepts=None):
    """Get tuples of parameters to run TCAV with.

    TCAV builds random concept to conduct statistical significance testing
    againts the concept. To do this, we build many concept vectors, and many
    random vectors. This function prepares runs by expanding parameters.

    Args:
      num_random_exp: number of random experiments to run to compare.
      random_concepts: A list of names of random concepts for the random experiments
                   to draw from. Optional, if not provided, the names will be
                   random500_{i} for i in num_random_exp.
    """

    target_concept_pairs = [(self.target, self.concepts)]

    # take away 1 random experiment if the random counterpart already in random concepts
    # take away 1 random experiment if computing Relative TCAV
    all_concepts_concepts, pairs_to_run_concepts = (
        utils.process_what_to_run_expand(
            utils.process_what_to_run_concepts(target_concept_pairs),
            self.random_counterpart,
            num_random_exp=num_random_exp -
            (1 if random_concepts and self.random_counterpart in random_concepts
             else 0) - (1 if self.relative_tcav else 0),
            random_concepts=random_concepts))

    pairs_to_run_randoms = []
    all_concepts_randoms = []

    # ith random concept
    def get_random_concept(i):
      return (random_concepts[i] if random_concepts
              else 'random500_{}'.format(i))

    if self.random_counterpart is None:
      # TODO random500_1 vs random500_0 is the same as 1 - (random500_0 vs random500_1)
      for i in range(num_random_exp):
        all_concepts_randoms_tmp, pairs_to_run_randoms_tmp = (
            utils.process_what_to_run_expand(
                utils.process_what_to_run_randoms(target_concept_pairs,
                                                  get_random_concept(i)),
                num_random_exp=num_random_exp - 1,
                random_concepts=random_concepts))

        pairs_to_run_randoms.extend(pairs_to_run_randoms_tmp)
        all_concepts_randoms.extend(all_concepts_randoms_tmp)

    else:
      # run only random_counterpart as the positve set for random experiments
      all_concepts_randoms_tmp, pairs_to_run_randoms_tmp = (
          utils.process_what_to_run_expand(
              utils.process_what_to_run_randoms(target_concept_pairs,
                                                self.random_counterpart),
              self.random_counterpart,
              num_random_exp=num_random_exp - (1 if random_concepts and
                  self.random_counterpart in random_concepts else 0),
              random_concepts=random_concepts))

      pairs_to_run_randoms.extend(pairs_to_run_randoms_tmp)
      all_concepts_randoms.extend(all_concepts_randoms_tmp)

    self.all_concepts = list(set(all_concepts_concepts + all_concepts_randoms))
    self.pairs_to_test = pairs_to_run_concepts if self.relative_tcav else pairs_to_run_concepts + pairs_to_run_randoms

  def get_params(self):
    """Enumerate parameters for the run function.

    Returns:
      parameters
    """
    params = []
    for bottleneck in self.bottlenecks:
      for target_in_test, concepts_in_test in self.pairs_to_test:
        for alpha in self.alphas:
          tf.logging.info('%s %s %s %s', bottleneck, concepts_in_test,
                          target_in_test, alpha)
          params.append(
              run_params.RunParams(bottleneck, concepts_in_test, target_in_test,
                                   self.activation_generator, self.cav_dir,
                                   alpha, self.mymodel))
    return params<|MERGE_RESOLUTION|>--- conflicted
+++ resolved
@@ -210,13 +210,9 @@
     now = time.time()
     if run_parallel:
       pool = multiprocessing.Pool(num_workers)
-<<<<<<< HEAD
-      for i, res in enumerate(pool.imap(lambda p: self._run_single_set(p), self.params),1):
+      for i, res in enumerate(pool.imap(lambda p: self._run_single_set(p, overwrite=overwrite), self.params),1):
         tf.logging.info('Finished running param %s of %s' % (i, len(self.params)))
         results.append(res)
-=======
-      results = pool.map(lambda param: self._run_single_set(param, overwrite=overwrite), self.params)
->>>>>>> 2ca61128
     else:
       for i, param in enumerate(self.params):
         tf.logging.info('Running param %s of %s' % (i, len(self.params)))
